backtrader==1.9.76.123
alpaca-trade-api==0.51.0
<<<<<<< HEAD
trading_calendars==2.0.0
pandas<1.2.0  # this package requires python 3.7
numpy<1.20.0  # this package requires python 3.7
=======
trading_calendars==2.1.1
>>>>>>> 068bca81
<|MERGE_RESOLUTION|>--- conflicted
+++ resolved
@@ -1,9 +1,3 @@
 backtrader==1.9.76.123
 alpaca-trade-api==0.51.0
-<<<<<<< HEAD
-trading_calendars==2.0.0
-pandas<1.2.0  # this package requires python 3.7
-numpy<1.20.0  # this package requires python 3.7
-=======
 trading_calendars==2.1.1
->>>>>>> 068bca81
